--- conflicted
+++ resolved
@@ -866,11 +866,7 @@
             'gamma': scenario_config['gamma'],
             'user_defined_local_recharge': None,
             'user_defined_climate_zones': None,
-<<<<<<< HEAD
             'lucode_field': scenario_config.get('lucode_field', None),
-=======
-            'biophysical_table_lucode_field': scenario_config['lucode_field'],
->>>>>>> e0c7828d
             'max_pixel_fill_count': scenario_config['max_pixel_fill_count'],
             # These keys are optional rasters that would replace lulc
             # biophysical parameters
